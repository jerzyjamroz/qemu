# See docs/devel/tracing.txt for syntax documentation.

# hw/misc/eccmemctl.c
ecc_mem_writel_mer(uint32_t val) "Write memory enable 0x%08x"
ecc_mem_writel_mdr(uint32_t val) "Write memory delay 0x%08x"
ecc_mem_writel_mfsr(uint32_t val) "Write memory fault status 0x%08x"
ecc_mem_writel_vcr(uint32_t val) "Write slot configuration 0x%08x"
ecc_mem_writel_dr(uint32_t val) "Write diagnostic 0x%08x"
ecc_mem_writel_ecr0(uint32_t val) "Write event count 1 0x%08x"
ecc_mem_writel_ecr1(uint32_t val) "Write event count 2 0x%08x"
ecc_mem_readl_mer(uint32_t ret) "Read memory enable 0x%08x"
ecc_mem_readl_mdr(uint32_t ret) "Read memory delay 0x%08x"
ecc_mem_readl_mfsr(uint32_t ret) "Read memory fault status 0x%08x"
ecc_mem_readl_vcr(uint32_t ret) "Read slot configuration 0x%08x"
ecc_mem_readl_mfar0(uint32_t ret) "Read memory fault address 0 0x%08x"
ecc_mem_readl_mfar1(uint32_t ret) "Read memory fault address 1 0x%08x"
ecc_mem_readl_dr(uint32_t ret) "Read diagnostic 0x%08x"
ecc_mem_readl_ecr0(uint32_t ret) "Read event count 1 0x%08x"
ecc_mem_readl_ecr1(uint32_t ret) "Read event count 2 0x%08x"
ecc_diag_mem_writeb(uint64_t addr, uint32_t val) "Write diagnostic %"PRId64" = 0x%02x"
ecc_diag_mem_readb(uint64_t addr, uint32_t ret) "Read diagnostic %"PRId64"= 0x%02x"

# hw/misc/slavio_misc.c
slavio_misc_update_irq_raise(void) "Raise IRQ"
slavio_misc_update_irq_lower(void) "Lower IRQ"
slavio_set_power_fail(int power_failing, uint8_t config) "Power fail: %d, config: %d"
slavio_cfg_mem_writeb(uint32_t val) "Write config 0x%02x"
slavio_cfg_mem_readb(uint32_t ret) "Read config 0x%02x"
slavio_diag_mem_writeb(uint32_t val) "Write diag 0x%02x"
slavio_diag_mem_readb(uint32_t ret) "Read diag 0x%02x"
slavio_mdm_mem_writeb(uint32_t val) "Write modem control 0x%02x"
slavio_mdm_mem_readb(uint32_t ret) "Read modem control 0x%02x"
slavio_aux1_mem_writeb(uint32_t val) "Write aux1 0x%02x"
slavio_aux1_mem_readb(uint32_t ret) "Read aux1 0x%02x"
slavio_aux2_mem_writeb(uint32_t val) "Write aux2 0x%02x"
slavio_aux2_mem_readb(uint32_t ret) "Read aux2 0x%02x"
apc_mem_writeb(uint32_t val) "Write power management 0x%02x"
apc_mem_readb(uint32_t ret) "Read power management 0x%02x"
slavio_sysctrl_mem_writel(uint32_t val) "Write system control 0x%08x"
slavio_sysctrl_mem_readl(uint32_t ret) "Read system control 0x%08x"
slavio_led_mem_writew(uint32_t val) "Write diagnostic LED 0x%04x"
slavio_led_mem_readw(uint32_t ret) "Read diagnostic LED 0x%04x"

# hw/misc/milkymist-hpdmc.c
milkymist_hpdmc_memory_read(uint32_t addr, uint32_t value) "addr=0x%08x value=0x%08x"
milkymist_hpdmc_memory_write(uint32_t addr, uint32_t value) "addr=0x%08x value=0x%08x"

# hw/misc/milkymist-pfpu.c
milkymist_pfpu_memory_read(uint32_t addr, uint32_t value) "addr 0x%08x value 0x%08x"
milkymist_pfpu_memory_write(uint32_t addr, uint32_t value) "addr 0x%08x value 0x%08x"
milkymist_pfpu_vectout(uint32_t a, uint32_t b, uint32_t dma_ptr) "a 0x%08x b 0x%08x dma_ptr 0x%08x"
milkymist_pfpu_pulse_irq(void) "Pulse IRQ"

# hw/misc/aspeed_scu.c
aspeed_scu_write(uint64_t offset, unsigned size, uint32_t data) "To 0x%" PRIx64 " of size %u: 0x%" PRIx32

# hw/misc/mps2_scc.c
mps2_scc_read(uint64_t offset, uint64_t data, unsigned size) "MPS2 SCC read: offset 0x%" PRIx64 " data 0x%" PRIx64 " size %u"
mps2_scc_write(uint64_t offset, uint64_t data, unsigned size) "MPS2 SCC write: offset 0x%" PRIx64 " data 0x%" PRIx64 " size %u"
mps2_scc_reset(void) "MPS2 SCC: reset"
mps2_scc_leds(char led7, char led6, char led5, char led4, char led3, char led2, char led1, char led0) "MPS2 SCC LEDs: %c%c%c%c%c%c%c%c"
mps2_scc_cfg_write(unsigned function, unsigned device, uint32_t value) "MPS2 SCC config write: function %d device %d data 0x%" PRIx32
mps2_scc_cfg_read(unsigned function, unsigned device, uint32_t value) "MPS2 SCC config read: function %d device %d data 0x%" PRIx32

# hw/misc/mps2_fpgaio.c
mps2_fpgaio_read(uint64_t offset, uint64_t data, unsigned size) "MPS2 FPGAIO read: offset 0x%" PRIx64 " data 0x%" PRIx64 " size %u"
mps2_fpgaio_write(uint64_t offset, uint64_t data, unsigned size) "MPS2 FPGAIO write: offset 0x%" PRIx64 " data 0x%" PRIx64 " size %u"
mps2_fpgaio_reset(void) "MPS2 FPGAIO: reset"
mps2_fpgaio_leds(char led1, char led0) "MPS2 FPGAIO LEDs: %c%c"

# hw/misc/msf2-sysreg.c
msf2_sysreg_write(uint64_t offset, uint32_t val, uint32_t prev) "msf2-sysreg write: addr 0x%08" HWADDR_PRIx " data 0x%" PRIx32 " prev 0x%" PRIx32
msf2_sysreg_read(uint64_t offset, uint32_t val) "msf2-sysreg read: addr 0x%08" HWADDR_PRIx " data 0x%08" PRIx32
msf2_sysreg_write_pll_status(void) "Invalid write to read only PLL status register"

#hw/misc/imx7_gpr.c
imx7_gpr_read(uint64_t offset) "addr 0x%08" HWADDR_PRIx
imx7_gpr_write(uint64_t offset, uint64_t value) "addr 0x%08" HWADDR_PRIx "value 0x%08" HWADDR_PRIx

# hw/misc/mos6522.c
mos6522_set_counter(int index, unsigned int val) "T%d.counter=%d"
mos6522_get_next_irq_time(uint16_t latch, int64_t d, int64_t delta) "latch=%d counter=0x%"PRId64 " delta_next=0x%"PRId64
mos6522_set_sr_int(void) "set sr_int"
mos6522_write(uint64_t addr, uint64_t val) "reg=0x%"PRIx64 " val=0x%"PRIx64
mos6522_read(uint64_t addr, unsigned val) "reg=0x%"PRIx64 " val=0x%x"

<<<<<<< HEAD
# hw/misc/caen_pico8.c
pico8_irq(char lvl, char msi) "IRQ lvl=%c msi=%c"
pico8_dma(uint32_t base, uint32_t count, unsigned irq, unsigned in, unsigned out) "Run %08" PRIx32 " count=%08" PRIx32 "irq=%u in=%u out=%u"
pico8_reg_read(hwaddr addr, uint32_t val) "" TARGET_FMT_plx " -> %08" PRIx32
pico8_reg_write(hwaddr addr, uint64_t val) "" TARGET_FMT_plx " -> %08" PRIx64
pico8_ddr_read(const char *msg, hwaddr addr, uint32_t val, unsigned size) "%s " TARGET_FMT_plx " <- %08" PRIx32 " size=%u"
pico8_ddr_write(const char *msg, hwaddr addr, uint32_t val, unsigned size) "%s " TARGET_FMT_plx " <- %08" PRIx32 " size=%u"
pico8_ack(char junk) "ACK%c"
pico8_missed_ack(char junk) "Missed ACK%c"
=======
# hw/misc/tz-ppc.c
tz_ppc_reset(void) "TZ PPC: reset"
tz_ppc_cfg_nonsec(int n, int level) "TZ PPC: cfg_nonsec[%d] = %d"
tz_ppc_cfg_ap(int n, int level) "TZ PPC: cfg_ap[%d] = %d"
tz_ppc_cfg_sec_resp(int level) "TZ PPC: cfg_sec_resp = %d"
tz_ppc_irq_enable(int level) "TZ PPC: int_enable = %d"
tz_ppc_irq_clear(int level) "TZ PPC: int_clear = %d"
tz_ppc_update_irq(int level) "TZ PPC: setting irq line to %d"
tz_ppc_read_blocked(int n, uint64_t offset, bool secure, bool user) "TZ PPC: port %d offset 0x%" PRIx64 " read (secure %d user %d) blocked"
tz_ppc_write_blocked(int n, uint64_t offset, bool secure, bool user) "TZ PPC: port %d offset 0x%" PRIx64 " write (secure %d user %d) blocked"

# hw/misc/iotkit-secctl.c
iotkit_secctl_s_read(uint32_t offset, uint64_t data, unsigned size) "IoTKit SecCtl S regs read: offset 0x%x data 0x%" PRIx64 " size %u"
iotkit_secctl_s_write(uint32_t offset, uint64_t data, unsigned size) "IoTKit SecCtl S regs write: offset 0x%x data 0x%" PRIx64 " size %u"
iotkit_secctl_ns_read(uint32_t offset, uint64_t data, unsigned size) "IoTKit SecCtl NS regs read: offset 0x%x data 0x%" PRIx64 " size %u"
iotkit_secctl_ns_write(uint32_t offset, uint64_t data, unsigned size) "IoTKit SecCtl NS regs write: offset 0x%x data 0x%" PRIx64 " size %u"
iotkit_secctl_reset(void) "IoTKit SecCtl: reset"
>>>>>>> 4743c235
<|MERGE_RESOLUTION|>--- conflicted
+++ resolved
@@ -84,17 +84,6 @@
 mos6522_write(uint64_t addr, uint64_t val) "reg=0x%"PRIx64 " val=0x%"PRIx64
 mos6522_read(uint64_t addr, unsigned val) "reg=0x%"PRIx64 " val=0x%x"
 
-<<<<<<< HEAD
-# hw/misc/caen_pico8.c
-pico8_irq(char lvl, char msi) "IRQ lvl=%c msi=%c"
-pico8_dma(uint32_t base, uint32_t count, unsigned irq, unsigned in, unsigned out) "Run %08" PRIx32 " count=%08" PRIx32 "irq=%u in=%u out=%u"
-pico8_reg_read(hwaddr addr, uint32_t val) "" TARGET_FMT_plx " -> %08" PRIx32
-pico8_reg_write(hwaddr addr, uint64_t val) "" TARGET_FMT_plx " -> %08" PRIx64
-pico8_ddr_read(const char *msg, hwaddr addr, uint32_t val, unsigned size) "%s " TARGET_FMT_plx " <- %08" PRIx32 " size=%u"
-pico8_ddr_write(const char *msg, hwaddr addr, uint32_t val, unsigned size) "%s " TARGET_FMT_plx " <- %08" PRIx32 " size=%u"
-pico8_ack(char junk) "ACK%c"
-pico8_missed_ack(char junk) "Missed ACK%c"
-=======
 # hw/misc/tz-ppc.c
 tz_ppc_reset(void) "TZ PPC: reset"
 tz_ppc_cfg_nonsec(int n, int level) "TZ PPC: cfg_nonsec[%d] = %d"
@@ -112,4 +101,13 @@
 iotkit_secctl_ns_read(uint32_t offset, uint64_t data, unsigned size) "IoTKit SecCtl NS regs read: offset 0x%x data 0x%" PRIx64 " size %u"
 iotkit_secctl_ns_write(uint32_t offset, uint64_t data, unsigned size) "IoTKit SecCtl NS regs write: offset 0x%x data 0x%" PRIx64 " size %u"
 iotkit_secctl_reset(void) "IoTKit SecCtl: reset"
->>>>>>> 4743c235
+
+# hw/misc/caen_pico8.c
+pico8_irq(char lvl, char msi) "IRQ lvl=%c msi=%c"
+pico8_dma(uint32_t base, uint32_t count, unsigned irq, unsigned in, unsigned out) "Run %08" PRIx32 " count=%08" PRIx32 "irq=%u in=%u out=%u"
+pico8_reg_read(hwaddr addr, uint32_t val) "" TARGET_FMT_plx " -> %08" PRIx32
+pico8_reg_write(hwaddr addr, uint64_t val) "" TARGET_FMT_plx " -> %08" PRIx64
+pico8_ddr_read(const char *msg, hwaddr addr, uint32_t val, unsigned size) "%s " TARGET_FMT_plx " <- %08" PRIx32 " size=%u"
+pico8_ddr_write(const char *msg, hwaddr addr, uint32_t val, unsigned size) "%s " TARGET_FMT_plx " <- %08" PRIx32 " size=%u"
+pico8_ack(char junk) "ACK%c"
+pico8_missed_ack(char junk) "Missed ACK%c"